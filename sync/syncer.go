--- conflicted
+++ resolved
@@ -179,13 +179,9 @@
 	hash []byte
 }
 
-<<<<<<< HEAD
-func sendBlockRequest(msgServ *server.MessageServer, peer Peer, id mesh.BlockID) (chan *mesh.TortoiseBlock, error) {
+
+func sendBlockRequest(msgServ *server.MessageServer, peer Peer, id mesh.BlockID, logger log.Log) (chan *mesh.TortoiseBlock, error) {
 	log.Debug("send block request Peer: ", peer, " id: ", id)
-=======
-func sendBlockRequest(msgServ *server.MessageServer, peer Peer, id mesh.BlockID, logger log.Log) (chan *mesh.Block, error) {
-	logger.Debug("send block request Peer: ", peer, " id: ", id)
->>>>>>> 7ff0c478
 	data := &pb.FetchBlockReq{Id: uint32(id)}
 	payload, err := proto.Marshal(data)
 	if err != nil {
