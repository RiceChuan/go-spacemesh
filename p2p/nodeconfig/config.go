package nodeconfig

import (
	"gopkg.in/urfave/cli.v1"
	"log"
	"time"
)

// ConfigValues specifies  default values for node config params
var ConfigValues = Config{
	SecurityParam: 20,
	FastSync:      true,
<<<<<<< HEAD
	TcpPort:       7513,
	NodeId:        "",
	DialTimeout:   duration{"1m"},
	ConnKeepAlive: duration{"48h"},
=======
	TCPPort:       7513,
	NodeID:        "",
	DialTimeout:   time.Duration(1 * time.Minute),
	ConnKeepAlive: time.Duration(48 * time.Hour),
>>>>>>> 99726813
	SwarmConfig:   SwarmConfigValues,
}

// SwarmConfigValues defines default values for swarm config params
var SwarmConfigValues = SwarmConfig{
	Bootstrap:              false,
	RoutingTableBucketSize: 20,
	RoutingTableAlpha:      3,
	RandomConnections:      5,
	BootstrapNodes: cli.StringSlice{ // these should be the spacemesh foundation bootstrap nodes
		"125.0.0.1:3572/iaMujEYTByKcjMZWMqg79eJBGMDm8ADsWZFdouhpfeKj",
		"125.0.0.1:3763/x34UDdiCBAsXmLyMMpPQzs313B9UDeHNqFpYsLGfaFvm",
	},
}

func init() {
	// set default config params based on runtime here
}

<<<<<<< HEAD
type duration struct {
	string
}

func (d *duration) Duration() (duration time.Duration) {
	dur, err := time.ParseDuration(d.string)
	if err != nil {
		log.Fatal("Could'nt parse duration string returning 0, error: %v", err)
	}
	return dur
}

type Config struct {
	SecurityParam uint
	FastSync      bool
	TcpPort       int
	NodeId        string
	DialTimeout   duration
	ConnKeepAlive duration
	SwarmConfig   SwarmConfig
=======
// Config specifies node config params
type Config struct {
	SecurityParam uint          `toml:"-"`
	FastSync      bool          `toml:"-"`
	TCPPort       uint          `toml:"-"`
	NodeID        string        `toml:"-"`
	DialTimeout   time.Duration `toml:"-"`
	ConnKeepAlive time.Duration `toml:"-"`
	SwarmConfig   SwarmConfig   `toml:"-"`
>>>>>>> 99726813
}

// SwarmConfig specifies swarm config params
type SwarmConfig struct {
	Bootstrap              bool
	RoutingTableBucketSize int
	RoutingTableAlpha      int
	RandomConnections      int
	BootstrapNodes         cli.StringSlice
}<|MERGE_RESOLUTION|>--- conflicted
+++ resolved
@@ -1,26 +1,19 @@
 package nodeconfig
 
 import (
+	"time"
 	"gopkg.in/urfave/cli.v1"
-	"log"
-	"time"
+	"github.com/spacemeshos/go-spacemesh/log"
 )
 
 // ConfigValues specifies  default values for node config params
 var ConfigValues = Config{
 	SecurityParam: 20,
 	FastSync:      true,
-<<<<<<< HEAD
-	TcpPort:       7513,
-	NodeId:        "",
+	TCPPort:       7513,
+	NodeID:        "",
 	DialTimeout:   duration{"1m"},
 	ConnKeepAlive: duration{"48h"},
-=======
-	TCPPort:       7513,
-	NodeID:        "",
-	DialTimeout:   time.Duration(1 * time.Minute),
-	ConnKeepAlive: time.Duration(48 * time.Hour),
->>>>>>> 99726813
 	SwarmConfig:   SwarmConfigValues,
 }
 
@@ -40,7 +33,6 @@
 	// set default config params based on runtime here
 }
 
-<<<<<<< HEAD
 type duration struct {
 	string
 }
@@ -48,30 +40,20 @@
 func (d *duration) Duration() (duration time.Duration) {
 	dur, err := time.ParseDuration(d.string)
 	if err != nil {
-		log.Fatal("Could'nt parse duration string returning 0, error: %v", err)
+		log.Error("Could'nt parse duration string returning 0, error: %v", err)
 	}
 	return dur
 }
 
+// Config specifies node config params
 type Config struct {
-	SecurityParam uint
+	SecurityParam int
 	FastSync      bool
-	TcpPort       int
-	NodeId        string
+	TCPPort       int
+	NodeID        string
 	DialTimeout   duration
 	ConnKeepAlive duration
 	SwarmConfig   SwarmConfig
-=======
-// Config specifies node config params
-type Config struct {
-	SecurityParam uint          `toml:"-"`
-	FastSync      bool          `toml:"-"`
-	TCPPort       uint          `toml:"-"`
-	NodeID        string        `toml:"-"`
-	DialTimeout   time.Duration `toml:"-"`
-	ConnKeepAlive time.Duration `toml:"-"`
-	SwarmConfig   SwarmConfig   `toml:"-"`
->>>>>>> 99726813
 }
 
 // SwarmConfig specifies swarm config params
