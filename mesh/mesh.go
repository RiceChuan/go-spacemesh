--- conflicted
+++ resolved
@@ -100,13 +100,10 @@
 	return m.mDB.getLayer(i)
 }
 
-<<<<<<< HEAD
+
 func (m *mesh) AddBlock(block *TortoiseBlock) error {
 	log.Debug("add block ", block.ID())
-=======
-func (m *mesh) AddBlock(block *Block) error {
-	m.Debug("add block ", block.ID())
->>>>>>> 7ff0c478
+
 	if err := m.mDB.addBlock(block); err != nil {
 		m.Debug("failed to add block ", block.ID(), " ", err)
 		return err
@@ -116,13 +113,9 @@
 	return nil
 }
 
-<<<<<<< HEAD
+
 func (m *mesh) GetBlock(id BlockID) (*TortoiseBlock, error) {
 	log.Debug("get block ", id)
-=======
-func (m *mesh) GetBlock(id BlockID) (*Block, error) {
-	m.Debug("get block ", id)
->>>>>>> 7ff0c478
 	return m.mDB.getBlock(id)
 }
 
